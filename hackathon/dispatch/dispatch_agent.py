--- conflicted
+++ resolved
@@ -257,16 +257,11 @@
         'constraint_violations': violations,
         'system_state': {
             'soc': soc,
-<<<<<<< HEAD
             'utilization': total_power / max(power_limit, 1e-6),  # Avoid division by zero
-            'efficiency': inventory.get('gpu_utilization', 0.8)
-=======
-            'utilization': total_power / power_limit,
             'efficiency': inventory.get('gpu_utilization', 0.8),
             'emergency_scaled': scale_factor < 1.0,
             'temperature': system_state.temperature,
             'grid_frequency': system_state.grid_frequency_hz
->>>>>>> d5b7ac24
         },
         'market_data': {
             'bid_price': 45.0,
